#!/usr/bin/env python
# coding: utf-8

# # Create NIRCam TSO Simulated Data with more general inputs

# This notebook shows how to run [Mirage](https://mirage-data-simulator.readthedocs.io/en/latest/) to create TSO data.
# 
# It uses an xml and a pointing file exported from an [APT](https://jwst-docs.stsci.edu/jwst-astronomers-proposal-tool-overview) file for a proposal containing both Grism and Imaging mode time series observations. From these files, along with several other user-inputs, Mirage will create a series of input yaml files. One yaml file is produced for each detector in each exposure. Mirage then creates the simulated data corresponding to each yaml file.
# 
# Note that in a TSO exposure, users will typically get data from 3 [detectors](https://jwst-docs.stsci.edu/near-infrared-camera/nircam-instrumentation/nircam-detector-overview) (A1 and A3 for shortwave data, and A5 for longwave data) in each exposure.
# 
# In this example, we will use an example APT program that looks at WASP-43. The proposal contains 3 observations:
# 
# 
# * Grism TSO - F322W2, with accompanying Weak Lens +8 and F210M shortwave imaging observation
# 
# We will create yaml files for all of these observations (including the accompanying Target Acquisition exposures). We will then use Mirage to create simulated data for a longwave Grism Time Series observation, one of the Imaging observations that accompany the Grism data, as well as a standalone Imaging Time Series Observation.
# 
# As written, the notebook can be executed from any directory and will find the example xml and pointing files in the Mirage repository. Outputs are all saved in the working directory.

# ## Table of Contents

# * [Imports](#imports)
# * [Inputs](#inputs)
#   * [Stellar Spectrum](#stellar_spectrum)
#   * [Batman parameters](#batman_parameters)
#   * [Transmission Spectrum - needed for GrTSO](#transmission_spectrum)
#   * [Grism TSO catalog](#grism_tso_catalog)
#   * [Lightcurve File - needed for Imaging TSO](#lightcurve_file)
#   * [Imaging TSO catalog](#imaging_tso_catalog)
#   * [Catalog of Background Sources](#background_catalog)
#   * [Create Input Yaml Files](#yaml_files)
# * [Create Simulated Data](#create_simulated_data)
#   * [Grism TSO](#grism_data)
#   * [Accompanying Imaging TSO](#accompanying_imaging_data)
#   * [Imaging TSO](#imaging_data)
# * [Run Calibration Pipeline](#calibration_pipeline)

# ## Set Environment Variables

# If you have not yet set your CRDS-related environment variables, do that here. This must be done prior to importing the CRDS software package. Your MIRAGE_DATA environment variable should also be pointing to the location of Mirage's collection of reference files.

# In[1]:


import os
#os.environ["MIRAGE_DATA"] = "/my_files/jwst/simulations/mirage_data"
#os.environ["CRDS_PATH"] = "/fenrirdata1/es_tso/crds_cache"
#os.environ["CRDS_SERVER_URL"] = "https://jwst-crds.stsci.edu"
os.environ['MIRAGE_DATA']


# In[2]:


os.environ["CRDS_PATH"], os.environ["CRDS_SERVER_URL"]


# <a id="imports"></a>
# ## Imports

# In[3]:


from astropy.io import fits, ascii
from astropy.table import Table
from astropy.visualization import simple_norm, imshow_norm
from astropy import units as u
from astropy.io import fits, ascii
import batman
import h5py
import numpy as np
import matplotlib.pyplot as plt
from matplotlib import colors
import matplotlib.cm as cmx
import stsynphot as stsyn
from synphot import SourceSpectrum, SpectralElement
from synphot import units
import yaml
import pdb

from mirage.catalogs.hdf5_catalog import save_tso
from mirage.catalogs.catalog_generator import GrismTSOCatalog, ImagingTSOCatalog, PointSourceCatalog
from mirage.catalogs.catalog_generator import TSO_GRISM_INDEX
from mirage.catalogs import create_catalog
from mirage.grism_tso_simulator import GrismTSO
from mirage.imaging_simulator import ImgSim
from mirage.seed_image.catalog_seed_image import Catalog_seed
from mirage.utils.utils import ensure_dir_exists
from mirage.yaml import yaml_generator
from mirage.apt.read_apt_xml import ReadAPTXML

# Define paths to help organize inputs and outputs

# In[4]:


def show(array, title, min=0, max=1000):
    """Quick view of an array.
    
    Parameters
    ----------
    array : numpy.ndimage
        2D array
        
    title : str
        Title to place on image
        
    min : int
        Signal level corresponding to bottom of color scale
        
    max : int
        Signal corresponding to top of color scale
    """
    fig, ax = plt.subplots(figsize=(10, 10))
    norm = simple_norm(array, stretch='log', min_cut=min, max_cut=max)
    cax = ax.imshow(array, norm=norm, origin='lower')
    cbar = fig.colorbar(cax)
    plt.title(title)
    plt.savefig(os.path.join(output_dir,'{}.pdf'.format(title.replace(' ','_'))))


class grismWrapper(object):
# In[5]:

    def __init__(self,input_data_path = 'mirage_input_001/',
                 output_dir = 'mirage_output_001',
                 xml_file="wasp-79_minimal_example.xml",
                 source_params="source_params.yaml"):
        """
        A wrapper for running NIRCam grism TSO simulations w/ MIRAGE
        
        input_data_path: str
            Directory for input data: XML, source parameters. This
            is also where Mirage will dump yaml files
        output_data_dir: str
            Directory for output data
        xml_file: str
            Name of the XML file made by APT. Put that and .pointings in the input path
        source_params: str
            The parameters of the system with the exoplanet
        """
        # In[7]:
        self.input_data_path = input_data_path
        self.output_dir = output_dir
        self.output_data_dir = os.path.abspath(os.path.join(output_dir,'sim_data'))
        print("output data dir: {}".format(self.output_data_dir))

        # The yaml files that will serve as the inputs to Mirage will be saved in this directory
        self.output_yaml_dir = os.path.abspath(os.path.join(input_data_path,'yaml_files'))
        print("output yaml: {}".format(self.output_yaml_dir))
        
        dirList = [self.input_data_path,self.output_data_dir,self.output_yaml_dir]
        for oneDir in dirList:
            ensure_dir_exists(oneDir)
        
        self.xml_file = os.path.join(input_data_path, xml_file)
        
        self.pointing_file = self.xml_file.replace('.xml', '.pointing')
        
        
        # <a id="stellar_spectrum"></a>
        # ### Stellar spectrum
        
        # This is the spectrum of the unocculted star associated with the TSO object. For this example, we'll use the Castelli & Kurucz models in stsynphot to generate a spectrum that is similar to WASP-79. You can generate your spectrum using any tool you like, as it will eventually be saved in an hdf5 file below.
        
        # In[13]:
        
        self.sys_param_path = os.path.join(self.input_data_path,source_params)
        with open(self.sys_param_path) as sys_f:
            self.sys_params = yaml.safe_load(sys_f)
    


    
    def prep_sources(self):
        ## also get program ID
        xml_info = ReadAPTXML()
        self.xml_dict = xml_info.read_xml(self.xml_file)
        self.propIDs = self.xml_dict['ProposalID']
        self.targIDs = self.xml_dict['TargetID']
        
        t_eff = self.sys_params['stellar']['teff']  # surface temperature
        metallicity = self.sys_params['stellar']['metallicity']
        log_g = self.sys_params['stellar']['logg'] # surface gravity
        sp = stsyn.grid_to_spec('ck04models', t_eff, metallicity, log_g) 
        
        
        # Normalize the spectrum to be k = kmag. There are two ways you can scale your spectrum. This first is shown here, where you manually scale the spectrum before saving to the hdf5 file. The second way is to leave the scaling to Mirage. In that case, you save the spectrum as-is, and set the flux units in the hdf5 file to 'normalized'. With that option, Mirage will automatically scale the spectrum to the magnitude indicated in the grism TSO source catalog. If you choose to scale the spectrum manually (and use flux units of 'flam' in the hdf5 file), then Mirage will ignore the source magnitude listed in the grism TSO catalog, and use the saved spectrum with no changes.
        
        # In[49]:
        
        # Normalize the spectrum
        bp = SpectralElement.from_filter('johnson_j')
        vega = SourceSpectrum.from_vega()
        sp_norm = sp.normalize(self.sys_params['system']['kmag'] * units.VEGAMAG, bp, vegaspec=vega)
        
        
        # Get wavelengths and flux densities of the spectrum
        
        # In[50]:
        
        
        wavelengths = sp_norm.waveset.to(u.micron)
        fluxes = sp_norm(wavelengths, flux_unit='flam')
        
        
        # Examine the spectrum in the wavelengths of interest
        
        # In[56]:
        
        
        f, a = plt.subplots()
        a.plot(wavelengths, fluxes)
        a.set_xlim(1, 5)
        a.set_ylim(0, 2.5e-13)
        a.set_xlabel('Wavelength (microns)')
        a.set_ylabel('Flux density (FLAM)')
        f.savefig(os.path.join(self.output_dir,'star_spec_check.png'),dpi=150)
        
        # Set the units for the wavelength and flux density arrays. It's generally recommended to use flux denisty units of FLAM (erg / s / cm^2 / 𝐴˚). 
        
        # In[57]:
        
        
        wavelength_units = 'microns'
        flux_units = 'flam'
        #flux_units = 'normalized'
        
        
        # Name of the file in which to save the spectrum
        
        # In[58]:
        
        
        self.sed_file = os.path.join(self.output_dir, 'test_grism_tso_sed_file_wasp43.hdf5')
        
        
        # **ES added** Trim the files to just the relevant wavelengths
        
        # Show how many wavelength points were kept versus before
        
        # In[62]:
        
        
        pts_keep = (wavelengths > 2.0 * u.micron) & (wavelengths < 5.4 * u.micron)
        np.sum(pts_keep), wavelengths.shape
        
        
        # HDF5 files can contain multiple datasets, so make the flux and wavelength variables into lists, even though for TSO observations there will be only one source.
        
        # In[63]:
        
        
        output_fluxes = [fluxes[pts_keep]]
        output_wavelengths = [wavelengths[pts_keep]]
        
        
        # Save the spectrum in the hdf5 file. Give the dataset a special index number, defined by TSO_GRISM_INDEX, to help Mirage keep this source separate from any provided by other catalogs.
        
        # In[64]:
        
        
        with h5py.File(self.sed_file, "w") as file_obj:
            for i in range(len(output_fluxes)):
                oneDat = [output_wavelengths[i].value, output_fluxes[i].value]
                dset = file_obj.create_dataset(str(i+TSO_GRISM_INDEX), data=oneDat,
                                               dtype='f', compression="gzip", compression_opts=9)
                dset.attrs[u'wavelength_units'] = wavelength_units
                dset.attrs[u'flux_units'] = flux_units
        
        
        # <a id="batman_parameters"></a>
        # ### Batman Parameters
        
        # Model lightcurves are generated using the [Batman](https://github.com/lkreidberg/batman) package. Here, set the parameters that Batman needs. See the [Batman documentation](https://www.cfa.harvard.edu/~lkreidberg/batman/) for details.
        
        # In[65]:
        
        
        # Esposito et al. 2017 parameters on NASA Exoplanet Archive
        params = batman.TransitParams()       # object to store transit parameters 
        params.t0 = self.sys_params['planet']['t0']                        # time of inferior conjunction (This one is just offset from start)
        params.per = self.sys_params['planet']['per']    # orbital period, Esposito
        params.rp = self.sys_params['planet']['rp']                      # planet radius (in units of stellar radii) , Esposito
        params.a = self.sys_params['planet']['a']                         # semi-major axis (in units of stellar radii), Esposito
        params.inc = self.sys_params['planet']['inc']                     # orbital inclination (in degrees) , Esposito
        params.ecc = self.sys_params['planet']['ecc']                      # eccentricity 
        params.w = self.sys_params['planet']['w']                        # longitude of periastron (in degrees) 
        params.limb_dark = self.sys_params['planet']['limb_model']        # limb darkening model 
        params.u = self.sys_params['planet']['ld_u']      # limb darkening coefficients [u1, u2, u3, u4] 

        
        # In[66]:
        
        
        print("Transit center param={}".format(params.t0))
        
        
        # Generate the array of times at which the lightcurve will be calculated. In this case we know that the total exposure time is about 570 seconds, so we extend the array of times just beyond that range.
        
        # In[67]:
        
        
        times = np.linspace(0, self.sys_params['obs']['dur'], 1000)  # times at which to calculate light curve 
        
        
        # <a id="transmission_spectrum"></a>
        # ### Create a Transmission Spectrum
        
        # The transmission spectrum is the wavelength-dependent effective radius of the planet, in units of the stellar radius. It must be saved in an ascii file, and will be used in the creation of the Grism TSO data. For this example, we use the simple case of a flat spectrum. 
        
        # In[68]:
        
        
        dat = ascii.read(self.sys_params['planet']['spec_file'])
        dat.colnames
        
        
        # In[69]:
        
        
        waves = dat['wave (um)']
        trans = dat['Rp/R*']
        
        
        # In[70]:
        
        
        # waves = np.linspace(0.9, 5.5, 1000)  # microns
        # trans = np.repeat(params.rp, 1000)  # R_planet / R_star
        
        
        # In[71]:
        
        
        tran_spec_file = os.path.join(self.output_dir,'transmission_spectrum.txt')
        tab = Table()
        tab['Wavelength'] = waves
        tab['Transmission'] = trans
        tab.write(tran_spec_file, format='ascii', overwrite=True)
        
        
        # Plot transmission spectrum
        
        # In[72]:
        
        
        f, a = plt.subplots()
        a.scatter(waves, trans, color='red', marker='o')
        a.set_xlabel('Wavelength (microns)')
        a.set_ylabel('Transmission')
        f.savefig(os.path.join(self.output_dir,'transmission_spec_check.png'),dpi=150)
        
        
        
        # <a id="grism_tso_catalog"></a>
        # ### Create Grism TSO catalog
        
        # With the stellar spectrum and transmission spectrum saved, we can now create the Grism TSO source catalog that Mirage will use when creating the simulated data.
        
        # In[73]:
        
        
        # Name of catalog file to hold information on the TSO source
        grism_tso_catalog = os.path.join(self.output_dir,'tso_grism_source.cat')
        
        
        # Basic information on the source. Note that the object magnitude will be ignored if the saved stellar spectrum is in units of FLAM. Conversely, if the stellar spectrum has units of 'normalized', then Mirage will scale the spectrum to the magnitude indicated below.
        
        # In[74]:
        
        
        object_ra = self.sys_params['system']['ra']
        object_dec = self.sys_params['system']['dec']
        object_f444w_mag = self.sys_params['system']['f444w_mag']
        object_f322w2_mag = self.sys_params['system']['f322w2_mag']
        
        
        # Create the Grism TSO catalog object and populate RA, Dec, Batman parameters, times, and the name of the transmission spectrum file.
        
        # In[75]:
        
        
        grism_cat = GrismTSOCatalog(ra=[object_ra], dec=[object_dec], semimajor_axis=[params.a],
                                    orbital_inclination=[params.inc], eccentricity=[params.ecc],
                                    orbital_period=[params.per], longitude_of_periastron=[params.w],
                                    limb_dark_model=[params.limb_dark], limb_dark_coeffs=[params.u],
                                    time_units=['second'], start_time=[np.min(times)],
                                    end_time=[np.max(times)], inferior_conj=[params.t0],
                                    transmission_spectrum=[tran_spec_file])
        
        
        # Add the source magnitudes to the catalog
        
        # In[76]:
        
        
        # Add source magnitude
        grism_cat.add_magnitude_column([object_f444w_mag], magnitude_system='vegamag',
                                       instrument='nircam', filter_name='f444w')
        grism_cat.add_magnitude_column([object_f322w2_mag], magnitude_system='vegamag',
                                       instrument='nircam', filter_name='f322w2')
        
        
        # In[77]:
        
        
        grism_cat.save(grism_tso_catalog)
        self.grism_tso_catalog = grism_tso_catalog

    
        # Examine the contents of the catalog. There should be only a single source.
        
        # In[78]:
        
        
        grism_cat.table
        
        
        # <a id="lightcurve_file"></a>
        # ### Create Lightcurve File
        
        # For the imaging time series observations, we need to provide a file that contains the lightcurve to use when simulating the data.
        
        # Initialize the batman model using the parameters specified in the [Batman Parameters](batman_parameters) section and generate a lightcurve.
        
        # In[79]:
        

        m = batman.TransitModel(params, times)
        flux = m.light_curve(params)
        
        
        # Plot the lightcurve to be used to generate the data
        
        # In[80]:
        
        
        f, a = plt.subplots()
        a.scatter(times, flux, color='red', marker='v')
        a.set_xlabel('Time (sec)')
        a.set_ylabel('Normalized Signal')
        f.savefig(os.path.join(self.output_dir,'tseries_check.png'),dpi=150)
        
        
        # In[81]:
        
        
        lightcurve_file = os.path.join(self.output_dir, 'example_lightcurve.hdf5')
        
        
        # Place the lightcurve into a dictionary to prepare for saving. The keys are object indexes corresponding to objects in the Mirage input catalogs. 
        
        # In[82]:
        
        
        contents = {}
        contents['1'] = {'times': times,
                         'fluxes': flux}
        
        
        # In[83]:
        
        
        # Save
        save_tso(contents, lightcurve_file, time_unit='second')
        
        
        # <a id="imaging_tso_catalog"></a>
        # ### Create Imaging TSO catalog
        
        # In this case, rather than the `tso_grism_catalog` in the yaml file, the user must supply a `tso_imaging_catalog`. This catalog will contain the list of sources whose flux will be varying with time. As in the grism TSO case, objects listed in the other types of catalogs will be added to the simulation in order to create a more realistic scene.
        # 
        # See the [notebook on catalog creation](https://github.com/spacetelescope/mirage/blob/master/examples/Catalog_Generation_Tools.ipynb) in the examples directory of the Mirage repository for examples of how to create source catalogs. Catalogs may also be created manually.
        # 
        # Mirage does not yet support the use of input spectra in order to determine filter-based magnitudes for imaging simulations. Until that ability is added, users must estimate the source magnitude in each filter.
        
        # In[84]:
        
        
        imaging_tso_catalog = os.path.join(self.output_dir, 'tso_imaging_source.cat')
        
        
        # In[85]:
        
        
        tsimg_cat = ImagingTSOCatalog(ra=[object_ra], dec=[object_dec], lightcurve_file=[lightcurve_file])
        
        
        # In[86]:
        
        
        object_f182m_mag = 7.25
        object_f210m_mag = 7.23
        object_f470n_mag = 7.30
        
        
        # In[87]:
        
        
        # Add source magnitudes
        tsimg_cat.add_magnitude_column([object_f182m_mag], magnitude_system='vegamag',
                                       instrument='nircam', filter_name='f182m')
        tsimg_cat.add_magnitude_column([object_f210m_mag], magnitude_system='vegamag',
                                       instrument='nircam', filter_name='f210m')
        tsimg_cat.add_magnitude_column([object_f470n_mag], magnitude_system='vegamag',
                                       instrument='nircam', filter_name='f470n')
        
        
        # In[88]:
        
        
        tsimg_cat.save(imaging_tso_catalog)
        self.imaging_tso_catalog = imaging_tso_catalog

        
        # In[89]:
        
        
        tsimg_cat.table
        
        
        # <a id="background_catalog"></a>
        # ### Catalog of Background Sources
        
        # Create a catalog containing nearby sources. Mirage will add these to the data. This can help inform desired roll angles in order to avoid contamination.
        # 
        # Mirage accepts a series of ascii source catalogs. In this case, the options that can be used are:
        # 
        # 1. Point source catalog
        # 2. Galaxy catalog
        # 3. Extended source catalog
        # 
        # The point source, galaxy, and extended source catalogs contain "background" sources. That is, sources other than the primary TSO target. All catalogs are input to Mirage as entries within the input yaml file.
        # 
        # See the notebook on [catalog creation](https://github.com/spacetelescope/mirage/blob/master/examples/Catalog_Generation_Tools.ipynb) in the examples directory of the Mirage repository for examples of how to create source catalogs. Catalogs may also be created manually. For this example, we will create a point source catalog with a single star.
        
        # In[90]:
        
        
        # filter_list = ['F444W', 'F322W2','F182M','F210M','F470N']
        # box_width=140 ## arcsec
        # #                                                        besancon_catalog_file=besancon_result,
        
        # cat, mag_column_names = create_catalog.get_all_catalogs(object_ra, object_dec, box_width,
        #                                                         instrument='NIRCAM', filters=filter_list,
        #                                                         ra_column_name='RAJ2000', dec_column_name='DECJ2000',
        #                                                         starting_index=1)
        
        
        # In[91]:
        
    def prep_backgrounds(self):
        
        bkgd_sources_ra = self.sys_params['background']['bkgd_sources_ra']
        bkgd_sources_dec = self.sys_params['background']['bkgd_sources_dec']
        bkgd_sources_f444w_mag = self.sys_params['background']['bkgd_sources_f444w_mag']
        bkgd_sources_f322w2_mag = self.sys_params['background']['bkgd_sources_f322w2_mag']
        bkgd_sources_f182m_mag = self.sys_params['background']['bkgd_sources_f182m_mag']
        bkgd_sources_f210m_mag = self.sys_params['background']['bkgd_sources_f210m_mag']
        bkgd_sources_f470n_mag = self.sys_params['background']['bkgd_sources_f470n_mag']
        
        
        # In[92]:
        
        
        bkgd_cat_file = os.path.join(self.output_dir, 'ptsrcs.cat')
        
        
        # In[93]:
        
        
        bkgd_cat = PointSourceCatalog(ra=bkgd_sources_ra, dec=bkgd_sources_dec)
        
        
        # In[94]:
        
        
        # Add source magnitudes
        bkgd_cat.add_magnitude_column(bkgd_sources_f182m_mag, magnitude_system='vegamag',
                                       instrument='nircam', filter_name='f182m')
        bkgd_cat.add_magnitude_column(bkgd_sources_f444w_mag, magnitude_system='vegamag',
                                       instrument='nircam', filter_name='f444w')
        bkgd_cat.add_magnitude_column(bkgd_sources_f322w2_mag, magnitude_system='vegamag',
                                       instrument='nircam', filter_name='f322w2')
        bkgd_cat.add_magnitude_column(bkgd_sources_f210m_mag, magnitude_system='vegamag',
                                       instrument='nircam', filter_name='f210m')
        bkgd_cat.add_magnitude_column(bkgd_sources_f470n_mag, magnitude_system='vegamag',
                                       instrument='nircam', filter_name='f470n')
        
        
        # In[95]:
        
        
        bkgd_cat.save(bkgd_cat_file)

        self.bkgd_cat_file = bkgd_cat_file

    def get_jwst_name_str(self,obsnum=1,visnum=1,visgroup=1,activitynum=1,
                             expnum=2):
        """
        Get the JWST file name for an exposure
        """
        nameString = "jw{:05d}{:03d}{:03d}_{:02d}1{:02d}_{:05d}".format(int(self.propIDs[0]),obsnum,visnum,visgroup,activitynum,expnum)
        return nameString
        
    def get_mirage_yaml_path(self,obsnum=1,visnum=1,visgroup=1,activitynum=1,
                             expnum=2):
        """
        Get the yaml path for an exposure

        Parameters
        ----------
        obsnum: int
             observation number
        expnum: int
             exposure number. 1 is usually TA whereas 2 is the science
        """
        
        preamble = self.get_jwst_name_str(obsnum=obsnum,visnum=visnum,visgroup=visgroup,
                                          activitynum=activitynum,expnum=expnum)
<<<<<<< HEAD
        nameString = "{}_nrca5.yaml".format(preamble)
=======
        nameString = "_nrca5.yaml".format(preamble)
>>>>>>> f712e783
        
        full_yaml_path = os.path.join(self.output_yaml_dir,nameString)
        return full_yaml_path

    def tweak_obs_time_yaml(self,yaml_path):
        """
        Tweak the observation date and time to work with a given ephemeris
        This tweaks the yaml file. Uses dates in the system parameters

        Parameters
        ----------
        yaml_path: str
            Path to the yaml file to modify
        """
        paramDict = yaml.safe_load(open(yaml_path))
        

        
        # In[112]:
        
        
        paramDict['Output']['date_obs'] = self.sys_params['obs']['date_obs']
        paramDict['Output']['time_obs'] = self.sys_params['obs']['time_obs']
        
        
        # In[116]:
        
        
        #tmpSaveDir = os.path.join(output_yaml_dir,'test_yaml.yaml')
        yaml.safe_dump(paramDict,open(yaml_path,'w'),default_flow_style=False)

        
        
    def create_yaml(self):
        # <a id="yaml_files"></a>
        # ### Create input yaml files for Mirage
        
        # Mirage requires one input yaml file for each detector and exposure. Using the files exported from ATP combined with the various files produced above, Mirage can automatically generate all of the yaml files necessary to produce all of the data in the APT file. See the Mirage documentation on [creating yaml files from APT inputs](https://mirage-data-simulator.readthedocs.io/en/latest/yaml_generator.html) for details on the input parameters used below.
        
        # Populate the input catalog dictionary with the names of the source catalogs created above.
        
        # In[97]:
        
        
        catalogs = {self.targIDs[0]: {'point_source': self.bkgd_cat_file,
                                     'tso_imaging_catalog': self.imaging_tso_catalog,
                                     'tso_grism_catalog': self.grism_tso_catalog,
                                     }
                   }
        
        
        # Set the desired background level for the observations. Most common will to specify 'low', 'medium', or 'high'. The definitions of these three levels match those used in the ETC. Note that for the grism observations, if the `dateobs_for_background` is set to True, the background will be created based on the given observation date rather than the level given below.
        
        # In[98]:
        
        
        background = self.sys_params['background']['level']
        
        
        # Set the desired telescope roll angle and date for the observation. 
        
        # In[99]:
        
        
        pav3 = self.sys_params['obs']['pav3']
        dates = self.sys_params['obs']['dates']
        
        
        # In[100]:
        
        
        yam = yaml_generator.SimInput(self.xml_file, self.pointing_file, catalogs=catalogs, verbose=True,
                                      output_dir=self.output_yaml_dir, simdata_output_dir=self.output_data_dir,
                                      background=background, roll_angle=pav3,
                                      dates=dates, datatype='linear, raw', dateobs_for_background=True,
                                      reffile_defaults='crds')
        
        yam.use_linearized_darks = True
        yam.create_inputs()
        
        
        # List the yaml files created by the generator
        
        # In[101]:
        
        
        yam.yaml_files
                
        
        print("Saving output to {}".format(self.output_yaml_dir))
        
        
        # In[111]:
        
        orig_yaml_path = self.get_mirage_yaml_path()
        self.tweak_obs_time_yaml(orig_yaml_path)
        
        
        # Create a table showing details of what exposure each yaml file describes
        
        # In[117]:
        
        
        basenames = []
        modes = []
        apertures = []
        filters = []
        pupils = []
        for yfile in yam.yaml_files:
            with open(yfile) as file_obj:
                info = yaml.safe_load(file_obj)
            basenames.append(os.path.basename(yfile))
            modes.append(info['Inst']['mode'])
            apertures.append(info['Readout']['array_name'])
            filters.append(info['Readout']['filter'])
            pupils.append(info['Readout']['pupil'])
        info_tab = Table()
        info_tab['Filename'] = basenames
        info_tab['Mode'] = modes
        info_tab['Aperture'] = apertures
        info_tab['Filter'] = filters
        info_tab['Pupil'] = pupils
        
        
        # Exposures using `imaging` mode are for the target acquisition exposures. Those with `ts_grism` mode describe the Grism time series observations. Those with `ts_imaging` mode are for Imaging time series observations. This includes the data collected with the shortwave channel detectors while the longwave detector is producing the grism time series observations.
        
        # In[118]:
        
        info_tab.write(os.path.join(self.output_yaml_dir,'yaml_info_tab.csv'),overwrite=True)
        
        self.yaml_info_tab = info_tab
        
        
                

    def create_sim(self,obsnum=1,visnum=1):
        """
        Create the simulate Mirage data (after all Yaml setup is done)
        """
        gr_tso_yaml_file = self.get_mirage_yaml_path(obsnum=obsnum,visnum=visnum)

        pts = self.yaml_info_tab['Filename'] == os.path.basename(gr_tso_yaml_file)
        if np.sum(pts) != 1:
            raise Exception("Found {} results in the yaml info table".format(np.sum(pts)))
        else:
            print("Making simulation for:")
            print(self.yaml_info_tab[pts])
        
        gr_tso  = GrismTSO(gr_tso_yaml_file, SED_file=self.sed_file, SED_normalizing_catalog_column=None,
                          final_SED_file=None, save_dispersed_seed=True, source_stamps_file=None,
                          extrapolate_SED=True, override_dark=None, disp_seed_filename=None,
                          orders=["+1", "+2"])
        
        
        # <a id="create_simulated_data"></a>
        # ## Create Simulated Data
        
        # Simulate data from some of the files above.
        
        # <a id="grism_data"></a>
        # ### Grism TSO Data
        
        # NOTE: This cell will take a while (> ~30 min) to run 
        gr_tso.create()
        
    def clean_up(self):
        """
        Clean up the extra files made by mirage
        """
        cleanupFiles = ['dummy_ptsrc.cat',
                        'dummy_ptsrc_with_flambda.cat',
                        'hardcopy.2',
                        'mirage_latest.log',
                        'source_sed_file_from_dummy_ptsrc_and_test_grism_tso_sed_file_wasp43.hdf5']
        nameString = self.get_jwst_name_str()
        backgImage = '{}_nrca5_uncal_background_image.fits'.format(nameString)
<<<<<<< HEAD
        
=======
>>>>>>> f712e783
        cleanupFiles.append(backgImage)

        dest = os.path.join(self.output_dir,'extra_files')
        if os.path.exists(dest) == False:
            os.mkdir(dest)
        for oneFile in cleanupFiles:
            if os.path.exists(oneFile):
                move_to_path = os.path.join(dest,oneFile)
                os.rename(oneFile,move_to_path)
                        
        
    def do_all(self):
        self.prep_sources()
        self.prep_backgrounds()
        self.create_yaml()
        self.create_sim()
        self.clean_up()

if __name__ == "__main__":
    gW = grismWrapper()
    gW.do_all()
    

# <a id="accompanying_imaging_data"></a>
# ### Accompanying Imaging TSO Data

# Let's look at the imaging time series data collected on one of the shortwave detectors while the grism data above was being collected in the LW channel.

# In[64]:

#
#img_tso_sw_yaml = os.path.join(output_yaml_dir, 'jw88888001001_01101_00001_nrca1.yaml')
#
#
## In[ ]:
#
#
#img_tso = ImgSim()
#img_tso.paramfile = img_tso_sw_yaml
#img_tso.create()
#
#
## Examine the raw output file. This is the simulated data before any calibration. Detector A1 covers the same area as the [left half of detector A5](https://jwst-docs.stsci.edu/near-infrared-camera/nircam-instrumentation/nircam-detector-overview) (which was used to collect the Grism TSO above). This is why the source appears towards the right edge of A1. The +8 weak lens was also used in this observation, resulting in the expanded PSF.
#
## In[ ]:
#
#
## img_seed_file = os.path.join(output_data_dir,
##                              'jw88888001001_01101_00001_nrca1_uncal_F182M_seg001_part001_seed_image.fits')
#
#img_seed_file = os.path.join(output_data_dir,
#                             'jw88888001001_01101_00001_nrca1_uncal_F182M_WLP8_seed_image.fits')
#
#
## In[ ]:
#
#
#img_seed = fits.getdata(img_seed_file)
#
#
## In[ ]:
#
#
#show(img_seed[0, 4, :, :], 'Noiseless Seed Image', min=0, max=3000)
#
#
## Zoom in near PSF to compare from my estimate for WLP8 position
#
## In[ ]:
#
#
#plt.imshow(img_seed[0, 4, :, :],vmin=0,vmax=500)
#plt.xlim(1800,2048)
#plt.axvline(2048-64,color='red')
#
#
## Again, let's look at signal levels in all of the integrations, using the noiseless seed image. Since there is no noise and no background, we'll do a simple sum of the signal in a small box. Here we see that the depth of the transit matches that from the lightcurve we created with the Batman parameters above.
#
## In[ ]:
#
#
#signals = []
#cx, cy = 1857, 151
#for i in range(img_seed.shape[0]):
#    signals.append(np.sum(img_seed[i, 4, cy-1: cy+2, cx-1: cx+2]))
#
#
## In[ ]:
#
#
#f, a = plt.subplots()
#a.plot(np.arange(len(signals)), signals, color='red')
#a.set_xlabel('Integration Number')
#a.set_ylabel('Aperture Signal')
#
#
## Now look at the raw data
#
## In[ ]:
#
#
#uncal_file = os.path.join(output_data_dir, 'jw88888001001_01101_00001_nrca1_uncal.fits')
#
#
## In[ ]:
#
#
## head = fits.getheader(uncal_file)
## head
#
#
## In[ ]:
#
#
#data = fits.getdata(uncal_file)
#
#
## In[ ]:
#
#
#data.shape
#
#
## By displaying the difference between the last and first groups of one integration, we can remove bias signal that would otherwise make the object difficult to see.
#
## In[ ]:
#
#
#cds = 1.* data[0, 4, :, :] - 1. * data[0, 0, :, :]
#
#
## The image appears to have 4 512-column wide blocks because each block has been read out by a different amplifier. These differences will be minimized once the data have been run through the calibration pipeline. Note that this observation was taken with one of NIRCam's weak lenses in place, which is why the star's PSF has become so large.
#
## In[ ]:
#
#
#show(cds, 'Difference Image', min=0, max=1000)
#
#
## In[ ]:
#
#
#
#<|MERGE_RESOLUTION|>--- conflicted
+++ resolved
@@ -620,11 +620,8 @@
         
         preamble = self.get_jwst_name_str(obsnum=obsnum,visnum=visnum,visgroup=visgroup,
                                           activitynum=activitynum,expnum=expnum)
-<<<<<<< HEAD
+        
         nameString = "{}_nrca5.yaml".format(preamble)
-=======
-        nameString = "_nrca5.yaml".format(preamble)
->>>>>>> f712e783
         
         full_yaml_path = os.path.join(self.output_yaml_dir,nameString)
         return full_yaml_path
@@ -801,10 +798,7 @@
                         'source_sed_file_from_dummy_ptsrc_and_test_grism_tso_sed_file_wasp43.hdf5']
         nameString = self.get_jwst_name_str()
         backgImage = '{}_nrca5_uncal_background_image.fits'.format(nameString)
-<<<<<<< HEAD
-        
-=======
->>>>>>> f712e783
+        
         cleanupFiles.append(backgImage)
 
         dest = os.path.join(self.output_dir,'extra_files')
